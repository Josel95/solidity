--- conflicted
+++ resolved
@@ -347,13 +347,8 @@
 		bool vmExceptionOccured = false;
 		try
 		{
-<<<<<<< HEAD
-			output = vm->go(fev, fev.simpleTrace()).toVector();
+			output = vm->go(fev, fev.simpleTrace()).toBytes();
 			gas = vm->gas();
-=======
-			output = vm.go(fev, fev.simpleTrace()).toBytes();
-			gas = vm.gas();
->>>>>>> 0cd1e765
 		}
 		catch (VMException const& _e)
 		{
@@ -420,16 +415,6 @@
 			{
 				BOOST_CHECK(!vmExceptionOccured);
 
-<<<<<<< HEAD
-			BOOST_REQUIRE(o.count("post") > 0);
-			BOOST_REQUIRE(o.count("callcreates") > 0);
-			BOOST_REQUIRE(o.count("out") > 0);
-			BOOST_REQUIRE(o.count("gas") > 0);
-
-			dev::test::FakeExtVM test;
-			test.importState(o["post"].get_obj());
-			test.importCallCreates(o["callcreates"].get_array());
-=======
 				BOOST_REQUIRE(o.count("post") > 0);
 				BOOST_REQUIRE(o.count("callcreates") > 0);
 				BOOST_REQUIRE(o.count("out") > 0);
@@ -440,7 +425,6 @@
 				test.importState(o["post"].get_obj());
 				test.importCallCreates(o["callcreates"].get_array());
 				test.importLog(o["logs"].get_obj());
->>>>>>> 0cd1e765
 
 			checkOutput(output, o);
 
@@ -462,20 +446,15 @@
 					BOOST_CHECK_MESSAGE(std::get<1>(expectedState) == std::get<1>(resultState), expectedAddr << ": incorrect txCount " << std::get<1>(resultState) << ", expected " << std::get<1>(expectedState));
 					BOOST_CHECK_MESSAGE(std::get<3>(expectedState) == std::get<3>(resultState), expectedAddr << ": incorrect code");
 
-<<<<<<< HEAD
 					checkStorage(std::get<2>(expectedState), std::get<2>(resultState), expectedAddr);
 				}
-=======
+			}
+
 				checkAddresses<std::map<Address, std::tuple<u256, u256, std::map<u256, u256>, bytes> > >(test.addresses, fev.addresses);
 				BOOST_CHECK(test.callcreates == fev.callcreates);
 
 				checkLog(fev.sub.logs, test.sub.logs);
->>>>>>> 0cd1e765
 			}
-
-			checkAddresses<std::map<Address, std::tuple<u256, u256, std::map<u256, u256>, bytes> > >(test.addresses, fev.addresses);
-			BOOST_CHECK(test.callcreates == fev.callcreates);
-		}
 			else	// Exception expected
 				BOOST_CHECK(vmExceptionOccured);
 		}
