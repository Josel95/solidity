--- conflicted
+++ resolved
@@ -19,8 +19,6 @@
  * @date 2014
  * State test functions.
  */
-
-#define FILL_TESTS
 
 #include <boost/filesystem/operations.hpp>
 #include <boost/test/unit_test.hpp>
@@ -60,11 +58,7 @@
 		if (_fillin)
 		{
 			importer.code = importer.m_statePre.code(importer.m_environment.myAddress);
-<<<<<<< HEAD
-			importer.m_environment.code = &importer.code;
-=======
 			importer.m_environment.code = importer.code;
->>>>>>> 6199f74a
 		}
 
 		State theState = importer.m_statePre;
@@ -125,17 +119,10 @@
 	dev::test::executeTests("stExample", "/StateTests", dev::test::doStateTests);
 }
 
-<<<<<<< HEAD
 BOOST_AUTO_TEST_CASE(stSystemOperationsTest)
 {
 	dev::test::executeTests("stSystemOperationsTest", "/StateTests", dev::test::doStateTests);
 }
-=======
-//BOOST_AUTO_TEST_CASE(stSystemOperationsTest)
-//{
-//	dev::test::executeStateTests("stSystemOperationsTest");
-//}
->>>>>>> 6199f74a
 
 BOOST_AUTO_TEST_CASE(tmp)
 {
